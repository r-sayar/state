--- conflicted
+++ resolved
@@ -1,10 +1,6 @@
 [project]
 name = "arc-state"
-<<<<<<< HEAD
-version = "0.9.14"
-=======
 version = "0.9.16"
->>>>>>> dc99f983
 description = "State is a machine learning model that predicts cellular perturbation response across diverse contexts."
 readme = "README.md"
 authors = [
