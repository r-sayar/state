--- conflicted
+++ resolved
@@ -1,979 +1,559 @@
-<<<<<<< HEAD
-import argparse as ap
-
-from omegaconf import DictConfig, OmegaConf
-from ...tx.callbacks.cell_eval_callback import CellEvalCallback
-
-def add_arguments_train(parser: ap.ArgumentParser):
-    # Allow remaining args to be passed through to Hydra
-    parser.add_argument("hydra_overrides", nargs="*", help="Hydra configuration overrides (e.g., data.batch_size=32)")
-    # Add custom help handler 
-    parser.add_argument("--help", "-h", action="store_true", help="Show configuration help with all parameters")
-    # New: Cell-eval args
-    parser.add_argument("--eval_during_training", action="store_true", 
-                       help="Enables cell evaluation during training")
-    parser.add_argument("--eval_every_n_steps", type=int, default=500,
-                       help="Cell-eval Evaluation every N steps (default: 500)")
-    parser.add_argument("--pred_data_path", type=str,
-                       help="Path to evaluation test data (.h5ad)")
-    parser.add_argument("--real_data_path", type=str,
-                       help="Path to the control template for evaluation (.h5ad)")
-    parser.add_argument("--eval_metrics", nargs='+', 
-                       default=['mse', 'pearson', 'spearman'],
-                       help="Evaluation metrics for cell-eval")
-
-def run_tx_train(cfg: DictConfig):
-    import json
-    import logging
-    import os
-    import pickle
-    import shutil
-    from os.path import exists, join
-    from pathlib import Path
-
-    import lightning.pytorch as pl
-    import torch
-    from cell_load.data_modules import PerturbationDataModule
-    from cell_load.utils.modules import get_datamodule
-    from lightning.pytorch.loggers import WandbLogger
-    from lightning.pytorch.plugins.precision import MixedPrecision
-
-    from ...tx.callbacks import BatchSpeedMonitorCallback
-    from ...tx.utils import get_checkpoint_callbacks, get_lightning_module, get_loggers
-
-    logger = logging.getLogger(__name__)
-    torch.set_float32_matmul_precision("medium")
-
-    cfg_yaml = OmegaConf.to_yaml(cfg, resolve=True)
-    cfg = OmegaConf.to_container(cfg, resolve=True)
-
-    # Setup output directory
-    run_output_dir = join(cfg["output_dir"], cfg["name"])
-    if os.path.exists(run_output_dir) and cfg["overwrite"]:
-        print(f"Output dir {run_output_dir} already exists, overwriting")
-        shutil.rmtree(run_output_dir)
-    os.makedirs(run_output_dir, exist_ok=True)
-
-    # Set up wandb directory if needed
-    if cfg["use_wandb"]:
-        os.makedirs(cfg["wandb"]["local_wandb_dir"], exist_ok=True)
-
-    with open(join(run_output_dir, "config.yaml"), "w") as f:
-        f.write(cfg_yaml)
-
-    # Set random seeds
-    pl.seed_everything(cfg["training"]["train_seed"])
-
-    # if the provided pert_col is drugname_drugconc, hard code the value of control pert
-    # this is because it's surprisingly hard to specify a list of tuples in the config as a string
-    if cfg["data"]["kwargs"]["pert_col"] == "drugname_drugconc":
-        cfg["data"]["kwargs"]["control_pert"] = "[('DMSO_TF', 0.0, 'uM')]"
-
-    # Initialize data module. this is backwards compatible with previous configs
-    try:
-        sentence_len = cfg["model"]["cell_set_len"]
-    except KeyError:
-        if cfg["model"]["name"].lower() in ["cpa", "scvi"] or cfg["model"]["name"].lower().startswith("scgpt"):
-            if "cell_sentence_len" in cfg["model"]["kwargs"] and cfg["model"]["kwargs"]["cell_sentence_len"] > 1:
-                sentence_len = cfg["model"]["kwargs"]["cell_sentence_len"]
-                cfg["training"]["batch_size"] = 1
-            else:
-                sentence_len = 1
-        else:
-            try:
-                sentence_len = cfg["model"]["kwargs"]["transformer_backbone_kwargs"]["n_positions"]
-            except:
-                sentence_len = cfg["model"]["kwargs"]["transformer_backbone_kwargs"]["max_position_embeddings"]
-
-    if cfg["model"]["name"].lower().startswith("scgpt"):  # scGPT uses log-normalized expression
-        cfg["data"]["kwargs"]["transform"] = "log-normalize"
-        cfg["data"]["kwargs"]["hvg_names_uns_key"] = (
-            "hvg_names" if cfg["data"]["kwargs"]["train_task"] != "replogle" else None
-        )  # TODO: better to not hardcode this
-
-        cfg["data"]["kwargs"]["dataset_cls"] = "scGPTPerturbationDataset"
-
-        model_dir = Path(cfg["model"]["kwargs"]["pretrained_path"])
-
-        vocab_file = model_dir / "vocab.json"
-
-        vocab = json.load(open(vocab_file, "r"))
-        cfg["model"]["kwargs"]["pad_token_id"] = vocab["<pad>"]
-        for s in cfg["model"]["kwargs"]["special_tokens"]:
-            if s not in vocab:
-                vocab[s] = len(vocab)
-
-        cfg["data"]["kwargs"]["vocab"] = vocab
-        cfg["data"]["kwargs"]["perturbation_type"] = cfg["model"]["kwargs"]["perturbation_type"]
-        cfg["model"]["kwargs"]["ntoken"] = len(vocab)
-        cfg["model"]["kwargs"]["d_model"] = cfg["model"]["kwargs"]["embsize"]
-
-        logger.info("Added vocab and hvg_names_uns_key to data kwargs for scGPT")
-
-    elif cfg["model"]["name"].lower() == "cpa" and cfg["model"]["kwargs"]["recon_loss"] == "gauss":
-        cfg["data"]["kwargs"]["transform"] = "log-normalize"
-    elif cfg["model"]["name"].lower() == "scvi":
-        cfg["data"]["kwargs"]["transform"] = None
-
-    data_module: PerturbationDataModule = get_datamodule(
-        cfg["data"]["name"],
-        cfg["data"]["kwargs"],
-        batch_size=cfg["training"]["batch_size"],
-        cell_sentence_len=sentence_len,
-        exclude_datasets=["competition_val_template"],
-    )
-
-    with open(join(run_output_dir, "data_module.torch"), "wb") as f:
-        # TODO-Abhi: only save necessary data
-        data_module.save_state(f)
-    data_module.setup(stage="fit")
-    dl = data_module.train_dataloader()
-    print("num_workers:", dl.num_workers)
-    print("batch size:", dl.batch_size)
-
-    var_dims = data_module.get_var_dims()  # {"gene_dim": …, "hvg_dim": …}
-    if cfg["data"]["kwargs"]["output_space"] == "gene":
-        gene_dim = var_dims.get("hvg_dim", 2000)  # fallback if key missing
-    else:
-        gene_dim = var_dims.get("gene_dim", 2000)  # fallback if key missing
-    latent_dim = var_dims["output_dim"]  # same as model.output_dim
-    hidden_dims = cfg["model"]["kwargs"].get("decoder_hidden_dims", [1024, 1024, 512])
-
-    decoder_cfg = dict(
-        latent_dim=latent_dim,
-        gene_dim=gene_dim,
-        hidden_dims=hidden_dims,
-        dropout=cfg["model"]["kwargs"].get("decoder_dropout", 0.1),
-        residual_decoder=cfg["model"]["kwargs"].get("residual_decoder", False),
-    )
-
-    # tuck it into the kwargs that will reach the LightningModule
-    cfg["model"]["kwargs"]["decoder_cfg"] = decoder_cfg
-
-    # Save the onehot maps as pickle files instead of storing in config
-    cell_type_onehot_map_path = join(run_output_dir, "cell_type_onehot_map.pkl")
-    pert_onehot_map_path = join(run_output_dir, "pert_onehot_map.pt")
-    batch_onehot_map_path = join(run_output_dir, "batch_onehot_map.pkl")
-    var_dims_path = join(run_output_dir, "var_dims.pkl")
-
-    with open(cell_type_onehot_map_path, "wb") as f:
-        pickle.dump(data_module.cell_type_onehot_map, f)
-    torch.save(data_module.pert_onehot_map, pert_onehot_map_path)
-    with open(batch_onehot_map_path, "wb") as f:
-        pickle.dump(data_module.batch_onehot_map, f)
-    with open(var_dims_path, "wb") as f:
-        pickle.dump(var_dims, f)
-
-    if cfg["model"]["name"].lower() in ["cpa", "scvi"] or cfg["model"]["name"].lower().startswith("scgpt"):
-        cfg["model"]["kwargs"]["n_cell_types"] = len(data_module.celltype_onehot_map)
-        cfg["model"]["kwargs"]["n_perts"] = len(data_module.pert_onehot_map)
-        cfg["model"]["kwargs"]["n_batches"] = len(data_module.batch_onehot_map)
-
-    # Create model
-    model = get_lightning_module(
-        cfg["model"]["name"],
-        cfg["data"]["kwargs"],
-        cfg["model"]["kwargs"],
-        cfg["training"],
-        data_module.get_var_dims(),
-    )
-
-    print(
-        f"Model created. Estimated params size: {sum(p.numel() * p.element_size() for p in model.parameters()) / 1024**3:.2f} GB"
-    )
-    loggers = get_loggers(
-        output_dir=cfg["output_dir"],
-        name=cfg["name"],
-        wandb_project=cfg["wandb"]["project"],
-        wandb_entity=cfg["wandb"]["entity"],
-        local_wandb_dir=cfg["wandb"]["local_wandb_dir"],
-        use_wandb=cfg["use_wandb"],
-        cfg=cfg,
-    )
-
-    # If using wandb, store the run path in a text file for eval
-    # that matches the old train_lightning.py logic
-    for lg in loggers:
-        if isinstance(lg, WandbLogger):
-            wandb_info_path = os.path.join(run_output_dir, "wandb_path.txt")
-            with open(wandb_info_path, "w") as f:
-                f.write(lg.experiment.path)
-            break
-
-    # Set up callbacks
-    ckpt_callbacks = get_checkpoint_callbacks(
-        cfg["output_dir"],
-        cfg["name"],
-        cfg["training"]["val_freq"],
-        cfg["training"].get("ckpt_every_n_steps", 4000),
-    )
-    # Add BatchSpeedMonitorCallback to log batches per second to wandb
-    batch_speed_monitor = BatchSpeedMonitorCallback()
-    callbacks = ckpt_callbacks + [batch_speed_monitor]
-    
-    # Buchi eval  start
-    
-    # NEU: Cell-eval Callback hinzufügen (falls konfiguriert)
-    if cfg.get("cell_eval", {}).get("enabled", False):
-    #if cfg["cell_eval"]["enabled"]:
-        cell_eval_callback = CellEvalCallback(
-            eval_every_n_steps=cfg["cell_eval"].get("eval_every_n_steps", 500),
-            #pred_data_path=cfg["cell_eval"]["pred_data_path"],
-            #real_data_path=cfg["cell_eval"]["real_data_path"],
-            control_pert=cfg["data"]["kwargs"]["control_pert"],
-            pert_col=cfg["data"]["kwargs"]["pert_col"],
-            eval_metrics=cfg["cell_eval"].get("eval_metrics", ["mse", "pearson", "spearman"]),
-            output_dir=run_output_dir,
-            profile="minimal", 
-            save_predictions=cfg["cell_eval"].get("save_predictions", True),
-            log_to_wandb=cfg["use_wandb"],
-            verbose=cfg["cell_eval"].get("verbose", True)
-        )
-        #callbacks.append(cell_eval_callback)
-        callbacks = ckpt_callbacks + [cell_eval_callback]
-        logger.info("Cell-eval Callback added")
-        
-
-    # Buchi eval end
-    
-    # Add ScheduledFinetuningCallback if finetuning schedule is specified in the config
-    finetuning_schedule = cfg["training"].get("finetuning_schedule", None)
-    if finetuning_schedule and finetuning_schedule.get("enable", False):
-        logger.info("Calling ScheduledFinetuningCallback.")
-        finetune_steps = finetuning_schedule.get("finetune_steps", 0)
-        modules_to_unfreeze = finetuning_schedule.get("modules_to_unfreeze", [])
-        
-        if finetune_steps > 0 and modules_to_unfreeze:
-            scheduled_finetuning_callback = ScheduledFinetuningCallback(
-                finetune_steps=finetune_steps,
-                modules_to_unfreeze=modules_to_unfreeze,
-            )
-            callbacks.append(scheduled_finetuning_callback)
-        else:
-            logger.warning("Finetuning schedule is enabled but 'finetune_steps' or 'modules_to_unfreeze' are not set. Skipping.")
-
-    logger.info("Loggers and callbacks set up.")
-
-    if cfg["model"]["name"].lower().startswith("scgpt"):
-        plugins = [
-            MixedPrecision(
-                precision="bf16-mixed",
-                device="cuda",
-            )
-        ]
-    else:
-        plugins = []
-
-    if torch.cuda.is_available():
-        accelerator = "gpu"
-    elif torch.backends.mps.is_available():
-        accelerator = "mps"
-    else:
-        accelerator = "cpu"
-    
-    # Decide on trainer params
-    trainer_kwargs = dict(
-        accelerator=accelerator,
-        devices=1,
-        max_steps=cfg["training"]["max_steps"],  # for normal models
-        check_val_every_n_epoch=None,
-        val_check_interval=cfg["training"]["val_freq"],
-        logger=loggers,
-        plugins=plugins,
-        callbacks=callbacks,
-        gradient_clip_val=cfg["training"]["gradient_clip_val"] if cfg["model"]["name"].lower() != "cpa" else None,
-    )
-
-    # If it's SimpleSum, override to do exactly 1 epoch, ignoring `max_steps`.
-    if cfg["model"]["name"].lower() == "celltypemean" or cfg["model"]["name"].lower() == "globalsimplesum":
-        trainer_kwargs["max_epochs"] = 1  # do exactly one epoch
-        # delete max_steps to avoid conflicts
-        del trainer_kwargs["max_steps"]
-
-    # Build trainer
-    print(f"Building trainer with kwargs: {trainer_kwargs}")
-    trainer = pl.Trainer(**trainer_kwargs)
-    print("Trainer built successfully")
-
-    # Load checkpoint if exists
-    checkpoint_path = join(ckpt_callbacks[0].dirpath, "last.ckpt")
-    if not exists(checkpoint_path):
-        checkpoint_path = None
-    else:
-        logging.info(f"!! Resuming training from {checkpoint_path} !!")
-    # print(f"Buchi, why model=cpu: {next(model.parameters()).device}")
-    if torch.mps.is_available():
-        print(f"Model device: {next(model.parameters()).device}")
-        print(f"METAL memory allocated: {torch.mps.memory_allocated() / 1024**3:.2f} GB")
-        print(f"METAL memory reserved: {torch.mps.memory_reserved() / 1024**3:.2f} GB")
-
-    else:    
-        print(f"Model device: {next(model.parameters()).device}")
-        print(f"CUDA memory allocated: {torch.cuda.memory_allocated() / 1024**3:.2f} GB")
-        print(f"CUDA memory reserved: {torch.cuda.memory_reserved() / 1024**3:.2f} GB")
-    
-    
-    logger.info("Starting trainer fit.")
-
-    # if a checkpoint does not exist, start with the provided checkpoint
-    # this is mainly used for pretrain -> finetune workflows
-    manual_init = cfg["model"]["kwargs"].get("init_from", None)
-    if checkpoint_path is None and manual_init is not None:
-        print(f"Loading manual checkpoint from {manual_init}")
-        checkpoint_path = manual_init
-        device = torch.device("cuda" if torch.cuda.is_available() else "mps" if torch.backends.mps.is_available() else "cpu")
-        checkpoint = torch.load(checkpoint_path, map_location=device, weights_only=False)
-        model_state = model.state_dict()
-        checkpoint_state = checkpoint["state_dict"]
-
-        # Check if output_space differs between current config and checkpoint
-        checkpoint_output_space = checkpoint.get("hyper_parameters", {}).get("output_space", "gene")
-        current_output_space = cfg["data"]["kwargs"]["output_space"]
-        
-        if checkpoint_output_space != current_output_space:
-            print(f"Output space mismatch: checkpoint has '{checkpoint_output_space}', current config has '{current_output_space}'")
-            print("Creating new decoder for the specified output space...")
-
-            if not cfg["model"]["kwargs"].get("gene_decoder_bool", True):
-                model._decoder_externally_configured = False
-            else:
-                # Override the decoder_cfg to match the new output_space
-                if current_output_space == "gene":
-                    new_gene_dim = var_dims.get("hvg_dim", 2000)
-                else:  # output_space == "all"
-                    new_gene_dim = var_dims.get("gene_dim", 2000)
-                
-                logger.info(f"New gene dimension for output_space='{current_output_space}': {new_gene_dim}")
-                new_decoder_cfg = dict(
-                    latent_dim=var_dims["output_dim"],
-                    gene_dim=new_gene_dim,
-                    hidden_dims=cfg["model"]["kwargs"].get("decoder_hidden_dims", [1024, 1024, 512]),
-                    dropout=cfg["model"]["kwargs"].get("decoder_dropout", 0.1),
-                    residual_decoder=cfg["model"]["kwargs"].get("residual_decoder", False),
-                )
-                
-                # Update the model's decoder_cfg and rebuild decoder
-                model.decoder_cfg = new_decoder_cfg
-                model._build_decoder()
-                model._decoder_externally_configured = True  # Mark that decoder was configured externally
-                print(f"Created new decoder for output_space='{current_output_space}' with gene_dim={new_gene_dim}")
-
-        pert_encoder_weight_key = "pert_encoder.0.weight"
-        if pert_encoder_weight_key in checkpoint_state:
-            checkpoint_pert_dim = checkpoint_state[pert_encoder_weight_key].shape[1]
-            if checkpoint_pert_dim != model.pert_dim:
-                print(
-                    f"pert_encoder input dimension mismatch: model.pert_dim = {model.pert_dim} but checkpoint expects {checkpoint_pert_dim}. Overriding model's pert_dim and rebuilding pert_encoder."
-                )
-                # Rebuild the pert_encoder with the new pert input dimension
-                from ...tx.models.utils import build_mlp
-
-                model.pert_encoder = build_mlp(
-                    in_dim=model.pert_dim,
-                    out_dim=model.hidden_dim,
-                    hidden_dim=model.hidden_dim,
-                    n_layers=model.n_encoder_layers,
-                    dropout=model.dropout,
-                    activation=model.activation_class,
-                )
-
-        # Filter out mismatched size parameters
-        filtered_state = {}
-        for name, param in checkpoint_state.items():
-            if name in model_state:
-                if param.shape == model_state[name].shape:
-                    filtered_state[name] = param
-                else:
-                    print(
-                        f"Skipping parameter {name} due to shape mismatch: checkpoint={param.shape}, model={model_state[name].shape}"
-                    )
-            else:
-                print(f"Skipping parameter {name} as it doesn't exist in the current model")
-
-        # Load the filtered state dict
-        model.load_state_dict(filtered_state, strict=False)
-        print("About to call trainer.fit() with manual checkpoint...")
-
-        # Train - for clarity we pass None
-        trainer.fit(
-            model,
-            datamodule=data_module,
-            ckpt_path=None,
-        )
-        print("trainer.fit() completed with manual checkpoint")
-    else:
-        print(f"About to call trainer.fit() with checkpoint_path={checkpoint_path}")
-        # Train
-        trainer.fit(
-            model,
-            datamodule=data_module,
-            ckpt_path=checkpoint_path,
-        )
-        print("trainer.fit() completed")
-
-    print("Training completed, saving final checkpoint...")
-
-    # at this point if checkpoint_path does not exist, manually create one
-    checkpoint_path = join(ckpt_callbacks[0].dirpath, "final.ckpt")
-    if not exists(checkpoint_path):
-        trainer.save_checkpoint(checkpoint_path)
-=======
-import argparse as ap
-import os
-
-from omegaconf import DictConfig, OmegaConf
-from ...tx.callbacks import BatchSpeedMonitorCallback, ScheduledFinetuningCallback
-from ...tx.callbacks.cell_eval_callback import CellEvalCallback
-#from ._predict import run_tx_predict
-
-def add_arguments_train(parser: ap.ArgumentParser):
-    # Allow remaining args to be passed through to Hydra
-    parser.add_argument("hydra_overrides", nargs="*", help="Hydra configuration overrides (e.g., data.batch_size=32)")
-    # Add custom help handler 
-    parser.add_argument("--help", "-h", action="store_true", help="Show configuration help with all parameters")
-    
-    # DAN:Hardware-spezifische Argumente - DAN
-    parser.add_argument("--accelerator", type=str, 
-                       choices=["auto", "gpu", "cpu", "mps"], 
-                       default="auto",
-                       help="Force specific accelerator (auto, gpu, cpu, mps)")
-    parser.add_argument("--backend", type=str,
-                       choices=["auto", "cuda", "rocm"],
-                       default="auto", 
-                       help="Force specific GPU backend (auto, cuda, rocm)")
-    parser.add_argument("--mixed_precision", type=str,
-                       choices=["16", "bf16", "32"],
-                       default="32",
-                       help="Mixed precision training")
-
-    # DAN: Cell-eval args
-    parser.add_argument("--eval_during_training", action="store_true", 
-                       help="Enables cell evaluation during training")
-    parser.add_argument("--eval_every_n_steps", type=int, default=500,
-                       help="Cell-eval Evaluation every N steps (default: 500)")
-    parser.add_argument("--pred_data_path", type=str,
-                       help="Path to evaluation test data (.h5ad)")
-    parser.add_argument("--real_data_path", type=str,
-                       help="Path to the control template for evaluation (.h5ad)")
-    parser.add_argument("--eval_metrics", nargs='+', 
-                       default=['mse', 'pearson', 'spearman'],
-                       help="Evaluation metrics for cell-eval")
-
-def run_tx_train(cfg: DictConfig):
-    import json
-    import logging
-    import os
-    import pickle
-    import shutil
-    from os.path import exists, join
-    from pathlib import Path
-
-    import lightning.pytorch as pl
-    import torch
-    from cell_load.data_modules import PerturbationDataModule
-    from cell_load.utils.modules import get_datamodule
-    from lightning.pytorch.loggers import WandbLogger
-    from lightning.pytorch.plugins.precision import MixedPrecision
-
-    from ...tx.callbacks import BatchSpeedMonitorCallback
-    from ...tx.utils import get_checkpoint_callbacks, get_lightning_module, get_loggers
-
-    # DAN: Hardware-Setup-Funktionen
-    def detect_accelerator():
-        """Detect available accelerator with ROCm support"""
-        if torch.cuda.is_available():
-            # Check if it's ROCm or CUDA
-            if torch.version.hip is not None:
-                print(f"ROCm detected: {torch.version.hip}")
-                return "gpu", "rocm"
-            else:
-                print(f"CUDA detected: {torch.version.cuda}")
-                return "gpu", "cuda"
-        elif torch.backends.mps.is_available():
-            print("MPS (Apple Metal) detected")
-            return "mps", "mps"
-        else:
-            print("Using CPU")
-            return "cpu", "cpu"
-
-    def setup_hardware_and_precision(cfg):
-        """Setup hardware accelerator and precision plugins"""
-        
-        # Get user preferences from config
-        force_accelerator = cfg.get("accelerator", "auto")
-        force_backend = cfg.get("backend", "auto") 
-        mixed_precision = cfg.get("mixed_precision", "32")
-        
-        # Detect or use forced accelerator
-        if force_accelerator == "auto":
-            accelerator, backend = detect_accelerator()
-        else:
-            accelerator = force_accelerator
-            if accelerator == "gpu":
-                if force_backend == "auto":
-                    _, backend = detect_accelerator()
-                else:
-                    backend = force_backend
-            else:
-                backend = accelerator
-        
-        print(f"Using accelerator: {accelerator}, backend: {backend}")
-        
-        # Setup precision plugins
-        plugins = []
-        
-        if accelerator == "gpu":
-            device_str = "cuda"  # Both CUDA and ROCm use "cuda" device string
-            
-            if backend == "rocm":
-                print("Configuring for ROCm...")
-                # ROCm-specific optimizations
-                torch.backends.cuda.matmul.allow_tf32 = True
-                torch.backends.cudnn.allow_tf32 = True
-                
-            elif backend == "cuda":
-                print("Configuring for CUDA...")
-                
-            # Mixed precision setup (same for both CUDA and ROCm)
-            if mixed_precision == "bf16":
-                plugins.append(MixedPrecision(precision="bf16-mixed", device=device_str))
-            elif mixed_precision == "16":
-                plugins.append(MixedPrecision(precision="16-mixed", device=device_str))
-                
-        return accelerator, backend, plugins
-    
-    logger = logging.getLogger(__name__)
-    torch.set_float32_matmul_precision("medium")
-
-    cfg_yaml = OmegaConf.to_yaml(cfg, resolve=True)
-    cfg = OmegaConf.to_container(cfg, resolve=True)
-
-    # Setup output directory
-    run_output_dir = join(cfg["output_dir"], cfg["name"])
-    if os.path.exists(run_output_dir) and cfg["overwrite"]:
-        print(f"Output dir {run_output_dir} already exists, overwriting")
-        shutil.rmtree(run_output_dir)
-    os.makedirs(run_output_dir, exist_ok=True)
-
-    # Set up wandb directory if needed
-    if cfg["use_wandb"]:
-        os.makedirs(cfg["wandb"]["local_wandb_dir"], exist_ok=True)
-
-    with open(join(run_output_dir, "config.yaml"), "w") as f:
-        f.write(cfg_yaml)
-
-    # Set random seeds
-    pl.seed_everything(cfg["training"]["train_seed"])
-
-    # if the provided pert_col is drugname_drugconc, hard code the value of control pert
-    # this is because it's surprisingly hard to specify a list of tuples in the config as a string
-    if cfg["data"]["kwargs"]["pert_col"] == "drugname_drugconc":
-        cfg["data"]["kwargs"]["control_pert"] = "[('DMSO_TF', 0.0, 'uM')]"
-
-    # Initialize data module. this is backwards compatible with previous configs
-    try:
-        sentence_len = cfg["model"]["cell_set_len"]
-    except KeyError:
-        if cfg["model"]["name"].lower() in ["cpa", "scvi"] or cfg["model"]["name"].lower().startswith("scgpt"):
-            if "cell_sentence_len" in cfg["model"]["kwargs"] and cfg["model"]["kwargs"]["cell_sentence_len"] > 1:
-                sentence_len = cfg["model"]["kwargs"]["cell_sentence_len"]
-                cfg["training"]["batch_size"] = 1
-            else:
-                sentence_len = 1
-        else:
-            try:
-                sentence_len = cfg["model"]["kwargs"]["transformer_backbone_kwargs"]["n_positions"]
-            except:
-                sentence_len = cfg["model"]["kwargs"]["transformer_backbone_kwargs"]["max_position_embeddings"]
-
-    if cfg["model"]["name"].lower().startswith("scgpt"):  # scGPT uses log-normalized expression
-        cfg["data"]["kwargs"]["transform"] = "log-normalize"
-        cfg["data"]["kwargs"]["hvg_names_uns_key"] = (
-            "hvg_names" if cfg["data"]["kwargs"]["train_task"] != "replogle" else None
-        )  # TODO: better to not hardcode this
-
-        cfg["data"]["kwargs"]["dataset_cls"] = "scGPTPerturbationDataset"
-
-        model_dir = Path(cfg["model"]["kwargs"]["pretrained_path"])
-
-        vocab_file = model_dir / "vocab.json"
-
-        vocab = json.load(open(vocab_file, "r"))
-        cfg["model"]["kwargs"]["pad_token_id"] = vocab["<pad>"]
-        for s in cfg["model"]["kwargs"]["special_tokens"]:
-            if s not in vocab:
-                vocab[s] = len(vocab)
-
-        cfg["data"]["kwargs"]["vocab"] = vocab
-        cfg["data"]["kwargs"]["perturbation_type"] = cfg["model"]["kwargs"]["perturbation_type"]
-        cfg["model"]["kwargs"]["ntoken"] = len(vocab)
-        cfg["model"]["kwargs"]["d_model"] = cfg["model"]["kwargs"]["embsize"]
-
-        logger.info("Added vocab and hvg_names_uns_key to data kwargs for scGPT")
-
-    elif cfg["model"]["name"].lower() == "cpa" and cfg["model"]["kwargs"]["recon_loss"] == "gauss":
-        cfg["data"]["kwargs"]["transform"] = "log-normalize"
-    elif cfg["model"]["name"].lower() == "scvi":
-        cfg["data"]["kwargs"]["transform"] = None
-
-    data_module: PerturbationDataModule = get_datamodule(
-        cfg["data"]["name"],
-        cfg["data"]["kwargs"],
-        batch_size=cfg["training"]["batch_size"],
-        cell_sentence_len=sentence_len,
-    )
-
-    with open(join(run_output_dir, "data_module.torch"), "wb") as f:
-        # TODO-Abhi: only save necessary data
-        data_module.save_state(f)
-
-    data_module.setup(stage="fit")
-    dl = data_module.train_dataloader()
-    print("num_workers:", dl.num_workers)
-    print("batch size:", dl.batch_size)
-
-    var_dims = data_module.get_var_dims()  # {"gene_dim": …, "hvg_dim": …}
-    if cfg["data"]["kwargs"]["output_space"] == "gene":
-        gene_dim = var_dims.get("hvg_dim", 2000)  # fallback if key missing
-    else:
-        gene_dim = var_dims.get("gene_dim", 2000)  # fallback if key missing
-    latent_dim = var_dims["output_dim"]  # same as model.output_dim
-    hidden_dims = cfg["model"]["kwargs"].get("decoder_hidden_dims", [1024, 1024, 512])
-
-    decoder_cfg = dict(
-        latent_dim=latent_dim,
-        gene_dim=gene_dim,
-        hidden_dims=hidden_dims,
-        dropout=cfg["model"]["kwargs"].get("decoder_dropout", 0.1),
-        residual_decoder=cfg["model"]["kwargs"].get("residual_decoder", False),
-    )
-
-    # tuck it into the kwargs that will reach the LightningModule
-    cfg["model"]["kwargs"]["decoder_cfg"] = decoder_cfg
-
-    # Save the onehot maps as pickle files instead of storing in config
-    cell_type_onehot_map_path = join(run_output_dir, "cell_type_onehot_map.pkl")
-    pert_onehot_map_path = join(run_output_dir, "pert_onehot_map.pt")
-    batch_onehot_map_path = join(run_output_dir, "batch_onehot_map.pkl")
-    var_dims_path = join(run_output_dir, "var_dims.pkl")
-
-    with open(cell_type_onehot_map_path, "wb") as f:
-        pickle.dump(data_module.cell_type_onehot_map, f)
-    torch.save(data_module.pert_onehot_map, pert_onehot_map_path)
-    with open(batch_onehot_map_path, "wb") as f:
-        pickle.dump(data_module.batch_onehot_map, f)
-    with open(var_dims_path, "wb") as f:
-        pickle.dump(var_dims, f)
-
-    if cfg["model"]["name"].lower() in ["cpa", "scvi"] or cfg["model"]["name"].lower().startswith("scgpt"):
-        cfg["model"]["kwargs"]["n_cell_types"] = len(data_module.celltype_onehot_map)
-        cfg["model"]["kwargs"]["n_perts"] = len(data_module.pert_onehot_map)
-        cfg["model"]["kwargs"]["n_batches"] = len(data_module.batch_onehot_map)
-
-    # Create model
-    model = get_lightning_module(
-        cfg["model"]["name"],
-        cfg["data"]["kwargs"],
-        cfg["model"]["kwargs"],
-        cfg["training"],
-        data_module.get_var_dims(),
-    )
-
-    print(
-        f"Model created. Estimated params size: {sum(p.numel() * p.element_size() for p in model.parameters()) / 1024**3:.2f} GB"
-    )
-    loggers = get_loggers(
-        output_dir=cfg["output_dir"],
-        name=cfg["name"],
-        wandb_project=cfg["wandb"]["project"],
-        wandb_entity=cfg["wandb"]["entity"],
-        local_wandb_dir=cfg["wandb"]["local_wandb_dir"],
-        use_wandb=cfg["use_wandb"],
-        cfg=cfg,
-    )
-
-    # If using wandb, store the run path in a text file for eval
-    # that matches the old train_lightning.py logic
-    for lg in loggers:
-        if isinstance(lg, WandbLogger):
-            wandb_info_path = os.path.join(run_output_dir, "wandb_path.txt")
-            with open(wandb_info_path, "w") as f:
-                f.write(lg.experiment.path)
-            break
-
-    # Set up callbacks
-    ckpt_callbacks = get_checkpoint_callbacks(
-        cfg["output_dir"],
-        cfg["name"],
-        cfg["training"]["val_freq"],
-        cfg["training"].get("ckpt_every_n_steps", 4000),
-    )
-    # Add BatchSpeedMonitorCallback to log batches per second to wandb
-    batch_speed_monitor = BatchSpeedMonitorCallback()
-    callbacks = ckpt_callbacks + [batch_speed_monitor]
-    
-    # DAN eval start
-    # Create arguments for run_tx_predict
-    class MockArgs:
-        def __init__(self, output_dir, checkpoint, profile="minimal", predict_only=False):
-            self.output_dir = output_dir
-            if checkpoint is None:
-                checkpoint = cfg["model"]["kwargs"].get("init_from", None)
-            self.checkpoint = checkpoint # only filename
-            self.test_time_finetune = 0  # No fine-tuning during training
-            self.profile = profile
-            self.predict_only = predict_only
-    # NEU: Cell-eval Callback hinzufügen (falls konfiguriert)
-    if cfg.get("cell_eval", {}).get("enabled", False):
-    #if cfg["cell_eval"]["enabled"]:
-        logger.info("set CellEvalCallback with baseline.")
-        cell_eval_callback = CellEvalCallback(
-            eval_every_n_steps=cfg["cell_eval"].get("eval_every_n_steps", 500),
-            #pred_data_path=cfg["cell_eval"]["pred_data_path"],
-            #real_data_path=cfg["cell_eval"]["real_data_path"],
-            control_pert=cfg["data"]["kwargs"]["control_pert"],
-            pert_col=cfg["data"]["kwargs"]["pert_col"],
-            #eval_metrics=cfg["cell_eval"].get("eval_metrics", ['overlap_at_N', 'mae', 'discrimination_score_l1']),
-            output_dir=run_output_dir,
-            profile="minimal", 
-            save_predictions=cfg["cell_eval"].get("save_predictions", True),
-            log_to_wandb=cfg["use_wandb"],
-            primary_metric="discrimination_score_l1",  # Hauptmetrik
-            metric_weights={
-                "discrimination_score_l1": 1.0,  # 2.0 Doppeltes Gewicht
-                "overlap_at_N": 1.0,  # 1.5
-                "mae": 1.0,
-                "avg_score": 1.0
-            },
-            improvement_threshold=0.001,  # Mindestverbesserung
-            save_best_checkpoint=True,
-            baseline_comparison=True,  # from_baseline Modus
-            verbose=cfg["cell_eval"].get("verbose", True),            
-        )
-        #callbacks.append(cell_eval_callback)
-        callbacks = ckpt_callbacks + [cell_eval_callback]
-        logger.info("Cell-eval Callback added")
-        
-
-    # DAN eval end
-    
-    # Add ScheduledFinetuningCallback if finetuning schedule is specified in the config
-    finetuning_schedule = cfg["training"].get("finetuning_schedule", None)
-    if finetuning_schedule and finetuning_schedule.get("enable", False):
-        logger.info("Calling ScheduledFinetuningCallback.")
-        finetune_steps = finetuning_schedule.get("finetune_steps", 0)
-        modules_to_unfreeze = finetuning_schedule.get("modules_to_unfreeze", [])
-        
-        if finetune_steps > 0 and modules_to_unfreeze:
-            scheduled_finetuning_callback = ScheduledFinetuningCallback(
-                finetune_steps=finetune_steps,
-                modules_to_unfreeze=modules_to_unfreeze,
-            )
-            callbacks.append(scheduled_finetuning_callback)
-        else:
-            logger.warning("Finetuning schedule is enabled but 'finetune_steps' or 'modules_to_unfreeze' are not set. Skipping.")
-
-    logger.info("Loggers and callbacks set up.")
-
-    # DAN replaced
-    """if cfg["model"]["name"].lower().startswith("scgpt"):
-        plugins = [
-            MixedPrecision(
-                precision="bf16-mixed",
-                device="cuda",
-            )
-        ]
-    else:
-        plugins = []
-
-    if torch.cuda.is_available():
-        accelerator = "gpu"
-    elif torch.backends.mps.is_available():
-        accelerator = "mps"
-    else:
-        accelerator = "cpu"""
-    
-    # DAN: Hardware-Setup with ROCm-Support
-    accelerator, backend, plugins = setup_hardware_and_precision(cfg)
-    
-    # Spezial scGPT treatment (if not already covered by mixed_precision)
-    if cfg["model"]["name"].lower().startswith("scgpt") and not plugins:
-        if accelerator == "gpu":
-            device_str = "cuda"  # Both CUDA and ROCm use "cuda"
-            plugins = [MixedPrecision(precision="bf16-mixed", device=device_str)]
-
-    # Decide on trainer params
-    trainer_kwargs = dict(
-        accelerator=accelerator,
-        devices=1,
-        max_steps=cfg["training"]["max_steps"],  # for normal models
-        check_val_every_n_epoch=None,
-        val_check_interval=cfg["training"]["val_freq"],
-        logger=loggers,
-        plugins=plugins,
-        callbacks=callbacks,
-        gradient_clip_val=cfg["training"]["gradient_clip_val"] if cfg["model"]["name"].lower() != "cpa" else None,
-    )
-
-    # If it's SimpleSum, override to do exactly 1 epoch, ignoring `max_steps`.
-    if cfg["model"]["name"].lower() == "celltypemean" or cfg["model"]["name"].lower() == "globalsimplesum":
-        trainer_kwargs["max_epochs"] = 1  # do exactly one epoch
-        # delete max_steps to avoid conflicts
-        del trainer_kwargs["max_steps"]
-
-    # Build trainer
-    print(f"Building trainer with kwargs: {trainer_kwargs}")
-    trainer = pl.Trainer(**trainer_kwargs)
-    print("Trainer built successfully")
-
-    # Load checkpoint if exists
-    checkpoint_path = join(ckpt_callbacks[0].dirpath, "last.ckpt")
-    if not exists(checkpoint_path):
-        checkpoint_path = None
-    else:
-        logging.info(f"!! Resuming training from {checkpoint_path} !!")
-    # print(f"DAN, why model=cpu: {next(model.parameters()).device}")
-    # DAN replaced
-    """if torch.mps.is_available():
-        print(f"Model device: {next(model.parameters()).device}")
-        print(f"METAL memory allocated: {torch.mps.memory_allocated() / 1024**3:.2f} GB")
-        print(f"METAL memory reserved: {torch.mps.memory_reserved() / 1024**3:.2f} GB")
-
-    else:    
-        print(f"Model device: {next(model.parameters()).device}")
-        print(f"CUDA memory allocated: {torch.cuda.memory_allocated() / 1024**3:.2f} GB")
-        print(f"CUDA memory reserved: {torch.cuda.memory_reserved() / 1024**3:.2f} GB")
-    """
-    # DAN Hardware-Info ausgeben
-    print(f"Model device: {next(model.parameters()).device}")
-    
-    if accelerator == "gpu":
-        device_name = torch.cuda.get_device_name() if torch.cuda.is_available() else "Unknown GPU"
-        print(f"GPU Device: {device_name}")
-        print(f"GPU Backend: {backend.upper()}")
-        print(f"GPU Memory allocated: {torch.cuda.memory_allocated() / 1024**3:.2f} GB")
-        print(f"GPU Memory reserved: {torch.cuda.memory_reserved() / 1024**3:.2f} GB")
-        
-        if backend == "rocm":
-            print("ROCm-specific optimizations enabled")
-        elif backend == "cuda":
-            print("CUDA-specific optimizations enabled")
-            
-    elif accelerator == "mps":
-        print(f"MPS Memory allocated: {torch.mps.memory_allocated() / 1024**3:.2f} GB")
-        print(f"MPS Memory reserved: {torch.mps.memory_reserved() / 1024**3:.2f} GB")
-    else:
-        print("Using CPU - no GPU acceleration")
-
-    
-    logger.info("Starting trainer fit.")
-
-    # if a checkpoint does not exist, start with the provided checkpoint
-    # this is mainly used for pretrain -> finetune workflows
-    manual_init = cfg["model"]["kwargs"].get("init_from", None)
-    if checkpoint_path is None and manual_init is not None:
-        print(f"Loading manual checkpoint from {manual_init}")
-        checkpoint_path = manual_init
-        # DAN replace: device = torch.device("cuda" if torch.cuda.is_available() else "mps" if torch.backends.mps.is_available() else "cpu")
-        # DAN Use the detected accelerator for device mapping
-        if accelerator == "gpu":
-            device = torch.device("cuda")
-        elif accelerator == "mps":
-            device = torch.device("mps")
-        else:
-            device = torch.device("cpu")
-        checkpoint = torch.load(checkpoint_path, map_location=device, weights_only=False)
-        model_state = model.state_dict()
-        checkpoint_state = checkpoint["state_dict"]
-
-        # Check if output_space differs between current config and checkpoint
-        checkpoint_output_space = checkpoint.get("hyper_parameters", {}).get("output_space", "gene")
-        current_output_space = cfg["data"]["kwargs"]["output_space"]
-        
-        if checkpoint_output_space != current_output_space:
-            print(f"Output space mismatch: checkpoint has '{checkpoint_output_space}', current config has '{current_output_space}'")
-            print("Creating new decoder for the specified output space...")
-
-            if not cfg["model"]["kwargs"].get("gene_decoder_bool", True):
-                model._decoder_externally_configured = False
-            else:
-                # Override the decoder_cfg to match the new output_space
-                if current_output_space == "gene":
-                    new_gene_dim = var_dims.get("hvg_dim", 2000)
-                else:  # output_space == "all"
-                    new_gene_dim = var_dims.get("gene_dim", 2000)
-                
-                new_decoder_cfg = dict(
-                    latent_dim=var_dims["output_dim"],
-                    gene_dim=new_gene_dim,
-                    hidden_dims=cfg["model"]["kwargs"].get("decoder_hidden_dims", [1024, 1024, 512]),
-                    dropout=cfg["model"]["kwargs"].get("decoder_dropout", 0.1),
-                    residual_decoder=cfg["model"]["kwargs"].get("residual_decoder", False),
-                )
-                
-                # Update the model's decoder_cfg and rebuild decoder
-                model.decoder_cfg = new_decoder_cfg
-                model._build_decoder()
-                model._decoder_externally_configured = True  # Mark that decoder was configured externally
-                print(f"Created new decoder for output_space='{current_output_space}' with gene_dim={new_gene_dim}")
-
-        pert_encoder_weight_key = "pert_encoder.0.weight"
-        if pert_encoder_weight_key in checkpoint_state:
-            checkpoint_pert_dim = checkpoint_state[pert_encoder_weight_key].shape[1]
-            if checkpoint_pert_dim != model.pert_dim:
-                print(
-                    f"pert_encoder input dimension mismatch: model.pert_dim = {model.pert_dim} but checkpoint expects {checkpoint_pert_dim}. Overriding model's pert_dim and rebuilding pert_encoder."
-                )
-                # Rebuild the pert_encoder with the new pert input dimension
-                from ...tx.models.utils import build_mlp
-
-                model.pert_encoder = build_mlp(
-                    in_dim=model.pert_dim,
-                    out_dim=model.hidden_dim,
-                    hidden_dim=model.hidden_dim,
-                    n_layers=model.n_encoder_layers,
-                    dropout=model.dropout,
-                    activation=model.activation_class,
-                )
-
-        # Filter out mismatched size parameters
-        filtered_state = {}
-        for name, param in checkpoint_state.items():
-            if name in model_state:
-                if param.shape == model_state[name].shape:
-                    filtered_state[name] = param
-                else:
-                    print(
-                        f"Skipping parameter {name} due to shape mismatch: checkpoint={param.shape}, model={model_state[name].shape}"
-                    )
-            else:
-                print(f"Skipping parameter {name} as it doesn't exist in the current model")
-
-        # Load the filtered state dict
-        model.load_state_dict(filtered_state, strict=False)
-        print("About to call trainer.fit() with manual checkpoint...")
-
-        # Train - for clarity we pass None
-        trainer.fit(
-            model,
-            datamodule=data_module,
-            ckpt_path=None,
-        )
-        print("trainer.fit() completed with manual checkpoint")
-    else:
-        print(f"About to call trainer.fit() with checkpoint_path={checkpoint_path}")
-        # Train
-        trainer.fit(
-            model,
-            datamodule=data_module,
-            ckpt_path=checkpoint_path,
-        )
-        print("trainer.fit() completed")
-
-    print("Training completed, saving final checkpoint...")
-
-    # at this point if checkpoint_path does not exist, manually create one
-    checkpoint_path = join(ckpt_callbacks[0].dirpath, "final.ckpt")
-    if not exists(checkpoint_path):
-        trainer.save_checkpoint(checkpoint_path)
->>>>>>> 8586238e
+import argparse as ap
+import os
+
+from omegaconf import DictConfig, OmegaConf
+from ...tx.callbacks import BatchSpeedMonitorCallback, ScheduledFinetuningCallback
+from ...tx.callbacks.cell_eval_callback import CellEvalCallback
+#from ._predict import run_tx_predict
+
+def add_arguments_train(parser: ap.ArgumentParser):
+    # Allow remaining args to be passed through to Hydra
+    parser.add_argument("hydra_overrides", nargs="*", help="Hydra configuration overrides (e.g., data.batch_size=32)")
+    # Add custom help handler 
+    parser.add_argument("--help", "-h", action="store_true", help="Show configuration help with all parameters")
+    
+    # DAN:Hardware-spezifische Argumente - DAN
+    parser.add_argument("--accelerator", type=str, 
+                       choices=["auto", "gpu", "cpu", "mps"], 
+                       default="auto",
+                       help="Force specific accelerator (auto, gpu, cpu, mps)")
+    parser.add_argument("--backend", type=str,
+                       choices=["auto", "cuda", "rocm"],
+                       default="auto", 
+                       help="Force specific GPU backend (auto, cuda, rocm)")
+    parser.add_argument("--mixed_precision", type=str,
+                       choices=["16", "bf16", "32"],
+                       default="32",
+                       help="Mixed precision training")
+
+    # DAN: Cell-eval args
+    parser.add_argument("--eval_during_training", action="store_true", 
+                       help="Enables cell evaluation during training")
+    parser.add_argument("--eval_every_n_steps", type=int, default=500,
+                       help="Cell-eval Evaluation every N steps (default: 500)")
+    parser.add_argument("--pred_data_path", type=str,
+                       help="Path to evaluation test data (.h5ad)")
+    parser.add_argument("--real_data_path", type=str,
+                       help="Path to the control template for evaluation (.h5ad)")
+    parser.add_argument("--eval_metrics", nargs='+', 
+                       default=['mse', 'pearson', 'spearman'],
+                       help="Evaluation metrics for cell-eval")
+
+def run_tx_train(cfg: DictConfig):
+    import json
+    import logging
+    import os
+    import pickle
+    import shutil
+    from os.path import exists, join
+    from pathlib import Path
+
+    import lightning.pytorch as pl
+    import torch
+    from cell_load.data_modules import PerturbationDataModule
+    from cell_load.utils.modules import get_datamodule
+    from lightning.pytorch.loggers import WandbLogger
+    from lightning.pytorch.plugins.precision import MixedPrecision
+
+    from ...tx.callbacks import BatchSpeedMonitorCallback
+    from ...tx.utils import get_checkpoint_callbacks, get_lightning_module, get_loggers
+
+    # DAN: Hardware-Setup-Funktionen
+    def detect_accelerator():
+        """Detect available accelerator with ROCm support"""
+        if torch.cuda.is_available():
+            # Check if it's ROCm or CUDA
+            if torch.version.hip is not None:
+                print(f"ROCm detected: {torch.version.hip}")
+                return "gpu", "rocm"
+            else:
+                print(f"CUDA detected: {torch.version.cuda}")
+                return "gpu", "cuda"
+        elif torch.backends.mps.is_available():
+            print("MPS (Apple Metal) detected")
+            return "mps", "mps"
+        else:
+            print("Using CPU")
+            return "cpu", "cpu"
+
+    def setup_hardware_and_precision(cfg):
+        """Setup hardware accelerator and precision plugins"""
+        
+        # Get user preferences from config
+        force_accelerator = cfg.get("accelerator", "auto")
+        force_backend = cfg.get("backend", "auto") 
+        mixed_precision = cfg.get("mixed_precision", "32")
+        
+        # Detect or use forced accelerator
+        if force_accelerator == "auto":
+            accelerator, backend = detect_accelerator()
+        else:
+            accelerator = force_accelerator
+            if accelerator == "gpu":
+                if force_backend == "auto":
+                    _, backend = detect_accelerator()
+                else:
+                    backend = force_backend
+            else:
+                backend = accelerator
+        
+        print(f"Using accelerator: {accelerator}, backend: {backend}")
+        
+        # Setup precision plugins
+        plugins = []
+        
+        if accelerator == "gpu":
+            device_str = "cuda"  # Both CUDA and ROCm use "cuda" device string
+            
+            if backend == "rocm":
+                print("Configuring for ROCm...")
+                # ROCm-specific optimizations
+                torch.backends.cuda.matmul.allow_tf32 = True
+                torch.backends.cudnn.allow_tf32 = True
+                
+            elif backend == "cuda":
+                print("Configuring for CUDA...")
+                
+            # Mixed precision setup (same for both CUDA and ROCm)
+            if mixed_precision == "bf16":
+                plugins.append(MixedPrecision(precision="bf16-mixed", device=device_str))
+            elif mixed_precision == "16":
+                plugins.append(MixedPrecision(precision="16-mixed", device=device_str))
+                
+        return accelerator, backend, plugins
+    
+    logger = logging.getLogger(__name__)
+    torch.set_float32_matmul_precision("medium")
+
+    cfg_yaml = OmegaConf.to_yaml(cfg, resolve=True)
+    cfg = OmegaConf.to_container(cfg, resolve=True)
+
+    # Setup output directory
+    run_output_dir = join(cfg["output_dir"], cfg["name"])
+    if os.path.exists(run_output_dir) and cfg["overwrite"]:
+        print(f"Output dir {run_output_dir} already exists, overwriting")
+        shutil.rmtree(run_output_dir)
+    os.makedirs(run_output_dir, exist_ok=True)
+
+    # Set up wandb directory if needed
+    if cfg["use_wandb"]:
+        os.makedirs(cfg["wandb"]["local_wandb_dir"], exist_ok=True)
+
+    with open(join(run_output_dir, "config.yaml"), "w") as f:
+        f.write(cfg_yaml)
+
+    # Set random seeds
+    pl.seed_everything(cfg["training"]["train_seed"])
+
+    # if the provided pert_col is drugname_drugconc, hard code the value of control pert
+    # this is because it's surprisingly hard to specify a list of tuples in the config as a string
+    if cfg["data"]["kwargs"]["pert_col"] == "drugname_drugconc":
+        cfg["data"]["kwargs"]["control_pert"] = "[('DMSO_TF', 0.0, 'uM')]"
+
+    # Initialize data module. this is backwards compatible with previous configs
+    try:
+        sentence_len = cfg["model"]["cell_set_len"]
+    except KeyError:
+        if cfg["model"]["name"].lower() in ["cpa", "scvi"] or cfg["model"]["name"].lower().startswith("scgpt"):
+            if "cell_sentence_len" in cfg["model"]["kwargs"] and cfg["model"]["kwargs"]["cell_sentence_len"] > 1:
+                sentence_len = cfg["model"]["kwargs"]["cell_sentence_len"]
+                cfg["training"]["batch_size"] = 1
+            else:
+                sentence_len = 1
+        else:
+            try:
+                sentence_len = cfg["model"]["kwargs"]["transformer_backbone_kwargs"]["n_positions"]
+            except:
+                sentence_len = cfg["model"]["kwargs"]["transformer_backbone_kwargs"]["max_position_embeddings"]
+
+    if cfg["model"]["name"].lower().startswith("scgpt"):  # scGPT uses log-normalized expression
+        cfg["data"]["kwargs"]["transform"] = "log-normalize"
+        cfg["data"]["kwargs"]["hvg_names_uns_key"] = (
+            "hvg_names" if cfg["data"]["kwargs"]["train_task"] != "replogle" else None
+        )  # TODO: better to not hardcode this
+
+        cfg["data"]["kwargs"]["dataset_cls"] = "scGPTPerturbationDataset"
+
+        model_dir = Path(cfg["model"]["kwargs"]["pretrained_path"])
+
+        vocab_file = model_dir / "vocab.json"
+
+        vocab = json.load(open(vocab_file, "r"))
+        cfg["model"]["kwargs"]["pad_token_id"] = vocab["<pad>"]
+        for s in cfg["model"]["kwargs"]["special_tokens"]:
+            if s not in vocab:
+                vocab[s] = len(vocab)
+
+        cfg["data"]["kwargs"]["vocab"] = vocab
+        cfg["data"]["kwargs"]["perturbation_type"] = cfg["model"]["kwargs"]["perturbation_type"]
+        cfg["model"]["kwargs"]["ntoken"] = len(vocab)
+        cfg["model"]["kwargs"]["d_model"] = cfg["model"]["kwargs"]["embsize"]
+
+        logger.info("Added vocab and hvg_names_uns_key to data kwargs for scGPT")
+
+    elif cfg["model"]["name"].lower() == "cpa" and cfg["model"]["kwargs"]["recon_loss"] == "gauss":
+        cfg["data"]["kwargs"]["transform"] = "log-normalize"
+    elif cfg["model"]["name"].lower() == "scvi":
+        cfg["data"]["kwargs"]["transform"] = None
+
+    data_module: PerturbationDataModule = get_datamodule(
+        cfg["data"]["name"],
+        cfg["data"]["kwargs"],
+        batch_size=cfg["training"]["batch_size"],
+        cell_sentence_len=sentence_len,
+        exclude_datasets=["competition_val_template"],
+    )
+
+    with open(join(run_output_dir, "data_module.torch"), "wb") as f:
+        # TODO-Abhi: only save necessary data
+        data_module.save_state(f)
+    data_module.setup(stage="fit")
+    dl = data_module.train_dataloader()
+    print("num_workers:", dl.num_workers)
+    print("batch size:", dl.batch_size)
+
+    var_dims = data_module.get_var_dims()  # {"gene_dim": …, "hvg_dim": …}
+    if cfg["data"]["kwargs"]["output_space"] == "gene":
+        gene_dim = var_dims.get("hvg_dim", 2000)  # fallback if key missing
+    else:
+        gene_dim = var_dims.get("gene_dim", 2000)  # fallback if key missing
+    latent_dim = var_dims["output_dim"]  # same as model.output_dim
+    hidden_dims = cfg["model"]["kwargs"].get("decoder_hidden_dims", [1024, 1024, 512])
+
+    decoder_cfg = dict(
+        latent_dim=latent_dim,
+        gene_dim=gene_dim,
+        hidden_dims=hidden_dims,
+        dropout=cfg["model"]["kwargs"].get("decoder_dropout", 0.1),
+        residual_decoder=cfg["model"]["kwargs"].get("residual_decoder", False),
+    )
+
+    # tuck it into the kwargs that will reach the LightningModule
+    cfg["model"]["kwargs"]["decoder_cfg"] = decoder_cfg
+
+    # Save the onehot maps as pickle files instead of storing in config
+    cell_type_onehot_map_path = join(run_output_dir, "cell_type_onehot_map.pkl")
+    pert_onehot_map_path = join(run_output_dir, "pert_onehot_map.pt")
+    batch_onehot_map_path = join(run_output_dir, "batch_onehot_map.pkl")
+    var_dims_path = join(run_output_dir, "var_dims.pkl")
+
+    with open(cell_type_onehot_map_path, "wb") as f:
+        pickle.dump(data_module.cell_type_onehot_map, f)
+    torch.save(data_module.pert_onehot_map, pert_onehot_map_path)
+    with open(batch_onehot_map_path, "wb") as f:
+        pickle.dump(data_module.batch_onehot_map, f)
+    with open(var_dims_path, "wb") as f:
+        pickle.dump(var_dims, f)
+
+    if cfg["model"]["name"].lower() in ["cpa", "scvi"] or cfg["model"]["name"].lower().startswith("scgpt"):
+        cfg["model"]["kwargs"]["n_cell_types"] = len(data_module.celltype_onehot_map)
+        cfg["model"]["kwargs"]["n_perts"] = len(data_module.pert_onehot_map)
+        cfg["model"]["kwargs"]["n_batches"] = len(data_module.batch_onehot_map)
+
+    # Create model
+    model = get_lightning_module(
+        cfg["model"]["name"],
+        cfg["data"]["kwargs"],
+        cfg["model"]["kwargs"],
+        cfg["training"],
+        data_module.get_var_dims(),
+    )
+
+    print(
+        f"Model created. Estimated params size: {sum(p.numel() * p.element_size() for p in model.parameters()) / 1024**3:.2f} GB"
+    )
+    loggers = get_loggers(
+        output_dir=cfg["output_dir"],
+        name=cfg["name"],
+        wandb_project=cfg["wandb"]["project"],
+        wandb_entity=cfg["wandb"]["entity"],
+        local_wandb_dir=cfg["wandb"]["local_wandb_dir"],
+        use_wandb=cfg["use_wandb"],
+        cfg=cfg,
+    )
+
+    # If using wandb, store the run path in a text file for eval
+    # that matches the old train_lightning.py logic
+    for lg in loggers:
+        if isinstance(lg, WandbLogger):
+            wandb_info_path = os.path.join(run_output_dir, "wandb_path.txt")
+            with open(wandb_info_path, "w") as f:
+                f.write(lg.experiment.path)
+            break
+
+    # Set up callbacks
+    ckpt_callbacks = get_checkpoint_callbacks(
+        cfg["output_dir"],
+        cfg["name"],
+        cfg["training"]["val_freq"],
+        cfg["training"].get("ckpt_every_n_steps", 4000),
+    )
+    # Add BatchSpeedMonitorCallback to log batches per second to wandb
+    batch_speed_monitor = BatchSpeedMonitorCallback()
+    callbacks = ckpt_callbacks + [batch_speed_monitor]
+    
+    # DAN eval start
+    # Create arguments for run_tx_predict
+    class MockArgs:
+        def __init__(self, output_dir, checkpoint, profile="minimal", predict_only=False):
+            self.output_dir = output_dir
+            if checkpoint is None:
+                checkpoint = cfg["model"]["kwargs"].get("init_from", None)
+            self.checkpoint = checkpoint # only filename
+            self.test_time_finetune = 0  # No fine-tuning during training
+            self.profile = profile
+            self.predict_only = predict_only
+    # NEU: Cell-eval Callback hinzufügen (falls konfiguriert)
+    if cfg.get("cell_eval", {}).get("enabled", False):
+    #if cfg["cell_eval"]["enabled"]:
+        logger.info("set CellEvalCallback with baseline.")
+        cell_eval_callback = CellEvalCallback(
+            eval_every_n_steps=cfg["cell_eval"].get("eval_every_n_steps", 500),
+            #pred_data_path=cfg["cell_eval"]["pred_data_path"],
+            #real_data_path=cfg["cell_eval"]["real_data_path"],
+            control_pert=cfg["data"]["kwargs"]["control_pert"],
+            pert_col=cfg["data"]["kwargs"]["pert_col"],
+            #eval_metrics=cfg["cell_eval"].get("eval_metrics", ['overlap_at_N', 'mae', 'discrimination_score_l1']),
+            output_dir=run_output_dir,
+            profile="minimal", 
+            save_predictions=cfg["cell_eval"].get("save_predictions", True),
+            log_to_wandb=cfg["use_wandb"],
+            primary_metric="discrimination_score_l1",  # Hauptmetrik
+            metric_weights={
+                "discrimination_score_l1": 1.0,  # 2.0 Doppeltes Gewicht
+                "overlap_at_N": 1.0,  # 1.5
+                "mae": 1.0,
+                "avg_score": 1.0
+            },
+            improvement_threshold=0.001,  # Mindestverbesserung
+            save_best_checkpoint=True,
+            baseline_comparison=True,  # from_baseline Modus
+            verbose=cfg["cell_eval"].get("verbose", True),            
+        )
+        #callbacks.append(cell_eval_callback)
+        callbacks = ckpt_callbacks + [cell_eval_callback]
+        logger.info("Cell-eval Callback added")
+        
+
+    # DAN eval end
+    
+    # Add ScheduledFinetuningCallback if finetuning schedule is specified in the config
+    finetuning_schedule = cfg["training"].get("finetuning_schedule", None)
+    if finetuning_schedule and finetuning_schedule.get("enable", False):
+        logger.info("Calling ScheduledFinetuningCallback.")
+        finetune_steps = finetuning_schedule.get("finetune_steps", 0)
+        modules_to_unfreeze = finetuning_schedule.get("modules_to_unfreeze", [])
+        
+        if finetune_steps > 0 and modules_to_unfreeze:
+            scheduled_finetuning_callback = ScheduledFinetuningCallback(
+                finetune_steps=finetune_steps,
+                modules_to_unfreeze=modules_to_unfreeze,
+            )
+            callbacks.append(scheduled_finetuning_callback)
+        else:
+            logger.warning("Finetuning schedule is enabled but 'finetune_steps' or 'modules_to_unfreeze' are not set. Skipping.")
+
+    logger.info("Loggers and callbacks set up.")
+
+    # DAN replaced
+    """if cfg["model"]["name"].lower().startswith("scgpt"):
+        plugins = [
+            MixedPrecision(
+                precision="bf16-mixed",
+                device="cuda",
+            )
+        ]
+    else:
+        plugins = []
+
+    if torch.cuda.is_available():
+        accelerator = "gpu"
+    elif torch.backends.mps.is_available():
+        accelerator = "mps"
+    else:
+        accelerator = "cpu"""
+    
+    # DAN: Hardware-Setup with ROCm-Support
+    accelerator, backend, plugins = setup_hardware_and_precision(cfg)
+    
+    # Spezial scGPT treatment (if not already covered by mixed_precision)
+    if cfg["model"]["name"].lower().startswith("scgpt") and not plugins:
+        if accelerator == "gpu":
+            device_str = "cuda"  # Both CUDA and ROCm use "cuda"
+            plugins = [MixedPrecision(precision="bf16-mixed", device=device_str)]
+
+    # Decide on trainer params
+    trainer_kwargs = dict(
+        accelerator=accelerator,
+        devices=1,
+        max_steps=cfg["training"]["max_steps"],  # for normal models
+        check_val_every_n_epoch=None,
+        val_check_interval=cfg["training"]["val_freq"],
+        logger=loggers,
+        plugins=plugins,
+        callbacks=callbacks,
+        gradient_clip_val=cfg["training"]["gradient_clip_val"] if cfg["model"]["name"].lower() != "cpa" else None,
+    )
+
+    # If it's SimpleSum, override to do exactly 1 epoch, ignoring `max_steps`.
+    if cfg["model"]["name"].lower() == "celltypemean" or cfg["model"]["name"].lower() == "globalsimplesum":
+        trainer_kwargs["max_epochs"] = 1  # do exactly one epoch
+        # delete max_steps to avoid conflicts
+        del trainer_kwargs["max_steps"]
+
+    # Build trainer
+    print(f"Building trainer with kwargs: {trainer_kwargs}")
+    trainer = pl.Trainer(**trainer_kwargs)
+    print("Trainer built successfully")
+
+    # Load checkpoint if exists
+    checkpoint_path = join(ckpt_callbacks[0].dirpath, "last.ckpt")
+    if not exists(checkpoint_path):
+        checkpoint_path = None
+    else:
+        logging.info(f"!! Resuming training from {checkpoint_path} !!")
+    # print(f"DAN, why model=cpu: {next(model.parameters()).device}")
+    # DAN replaced
+    """if torch.mps.is_available():
+        print(f"Model device: {next(model.parameters()).device}")
+        print(f"METAL memory allocated: {torch.mps.memory_allocated() / 1024**3:.2f} GB")
+        print(f"METAL memory reserved: {torch.mps.memory_reserved() / 1024**3:.2f} GB")
+
+    else:    
+        print(f"Model device: {next(model.parameters()).device}")
+        print(f"CUDA memory allocated: {torch.cuda.memory_allocated() / 1024**3:.2f} GB")
+        print(f"CUDA memory reserved: {torch.cuda.memory_reserved() / 1024**3:.2f} GB")
+    """
+    # DAN Hardware-Info ausgeben
+    print(f"Model device: {next(model.parameters()).device}")
+    
+    if accelerator == "gpu":
+        device_name = torch.cuda.get_device_name() if torch.cuda.is_available() else "Unknown GPU"
+        print(f"GPU Device: {device_name}")
+        print(f"GPU Backend: {backend.upper()}")
+        print(f"GPU Memory allocated: {torch.cuda.memory_allocated() / 1024**3:.2f} GB")
+        print(f"GPU Memory reserved: {torch.cuda.memory_reserved() / 1024**3:.2f} GB")
+        
+        if backend == "rocm":
+            print("ROCm-specific optimizations enabled")
+        elif backend == "cuda":
+            print("CUDA-specific optimizations enabled")
+            
+    elif accelerator == "mps":
+        print(f"MPS Memory allocated: {torch.mps.memory_allocated() / 1024**3:.2f} GB")
+        print(f"MPS Memory reserved: {torch.mps.memory_reserved() / 1024**3:.2f} GB")
+    else:
+        print("Using CPU - no GPU acceleration")
+
+    
+    logger.info("Starting trainer fit.")
+
+    # if a checkpoint does not exist, start with the provided checkpoint
+    # this is mainly used for pretrain -> finetune workflows
+    manual_init = cfg["model"]["kwargs"].get("init_from", None)
+    if checkpoint_path is None and manual_init is not None:
+        print(f"Loading manual checkpoint from {manual_init}")
+        checkpoint_path = manual_init
+        # DAN replace: device = torch.device("cuda" if torch.cuda.is_available() else "mps" if torch.backends.mps.is_available() else "cpu")
+        # DAN Use the detected accelerator for device mapping
+        if accelerator == "gpu":
+            device = torch.device("cuda")
+        elif accelerator == "mps":
+            device = torch.device("mps")
+        else:
+            device = torch.device("cpu")
+        checkpoint = torch.load(checkpoint_path, map_location=device, weights_only=False)
+        model_state = model.state_dict()
+        checkpoint_state = checkpoint["state_dict"]
+
+        # Check if output_space differs between current config and checkpoint
+        checkpoint_output_space = checkpoint.get("hyper_parameters", {}).get("output_space", "gene")
+        current_output_space = cfg["data"]["kwargs"]["output_space"]
+        
+        if checkpoint_output_space != current_output_space:
+            print(f"Output space mismatch: checkpoint has '{checkpoint_output_space}', current config has '{current_output_space}'")
+            print("Creating new decoder for the specified output space...")
+
+            if not cfg["model"]["kwargs"].get("gene_decoder_bool", True):
+                model._decoder_externally_configured = False
+            else:
+                # Override the decoder_cfg to match the new output_space
+                if current_output_space == "gene":
+                    new_gene_dim = var_dims.get("hvg_dim", 2000)
+                else:  # output_space == "all"
+                    new_gene_dim = var_dims.get("gene_dim", 2000)
+                
+                logger.info(f"New gene dimension for output_space='{current_output_space}': {new_gene_dim}")
+                new_decoder_cfg = dict(
+                    latent_dim=var_dims["output_dim"],
+                    gene_dim=new_gene_dim,
+                    hidden_dims=cfg["model"]["kwargs"].get("decoder_hidden_dims", [1024, 1024, 512]),
+                    dropout=cfg["model"]["kwargs"].get("decoder_dropout", 0.1),
+                    residual_decoder=cfg["model"]["kwargs"].get("residual_decoder", False),
+                )
+                
+                # Update the model's decoder_cfg and rebuild decoder
+                model.decoder_cfg = new_decoder_cfg
+                model._build_decoder()
+                model._decoder_externally_configured = True  # Mark that decoder was configured externally
+                print(f"Created new decoder for output_space='{current_output_space}' with gene_dim={new_gene_dim}")
+
+        pert_encoder_weight_key = "pert_encoder.0.weight"
+        if pert_encoder_weight_key in checkpoint_state:
+            checkpoint_pert_dim = checkpoint_state[pert_encoder_weight_key].shape[1]
+            if checkpoint_pert_dim != model.pert_dim:
+                print(
+                    f"pert_encoder input dimension mismatch: model.pert_dim = {model.pert_dim} but checkpoint expects {checkpoint_pert_dim}. Overriding model's pert_dim and rebuilding pert_encoder."
+                )
+                # Rebuild the pert_encoder with the new pert input dimension
+                from ...tx.models.utils import build_mlp
+
+                model.pert_encoder = build_mlp(
+                    in_dim=model.pert_dim,
+                    out_dim=model.hidden_dim,
+                    hidden_dim=model.hidden_dim,
+                    n_layers=model.n_encoder_layers,
+                    dropout=model.dropout,
+                    activation=model.activation_class,
+                )
+
+        # Filter out mismatched size parameters
+        filtered_state = {}
+        for name, param in checkpoint_state.items():
+            if name in model_state:
+                if param.shape == model_state[name].shape:
+                    filtered_state[name] = param
+                else:
+                    print(
+                        f"Skipping parameter {name} due to shape mismatch: checkpoint={param.shape}, model={model_state[name].shape}"
+                    )
+            else:
+                print(f"Skipping parameter {name} as it doesn't exist in the current model")
+
+        # Load the filtered state dict
+        model.load_state_dict(filtered_state, strict=False)
+        print("About to call trainer.fit() with manual checkpoint...")
+
+        # Train - for clarity we pass None
+        trainer.fit(
+            model,
+            datamodule=data_module,
+            ckpt_path=None,
+        )
+        print("trainer.fit() completed with manual checkpoint")
+    else:
+        print(f"About to call trainer.fit() with checkpoint_path={checkpoint_path}")
+        # Train
+        trainer.fit(
+            model,
+            datamodule=data_module,
+            ckpt_path=checkpoint_path,
+        )
+        print("trainer.fit() completed")
+
+    print("Training completed, saving final checkpoint...")
+
+    # at this point if checkpoint_path does not exist, manually create one
+    checkpoint_path = join(ckpt_callbacks[0].dirpath, "final.ckpt")
+    if not exists(checkpoint_path):
+        trainer.save_checkpoint(checkpoint_path)