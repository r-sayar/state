import argparse as ap

from omegaconf import DictConfig, OmegaConf


def add_arguments_train(parser: ap.ArgumentParser):
    # Allow remaining args to be passed through to Hydra
    parser.add_argument("hydra_overrides", nargs="*", help="Hydra configuration overrides (e.g., data.batch_size=32)")
    # Add custom help handler 
    parser.add_argument("--help", "-h", action="store_true", help="Show configuration help with all parameters")


def run_tx_train(cfg: DictConfig):
    import json
    import logging
    import os
    import pickle
    import shutil
    from os.path import exists, join
    from pathlib import Path

    import lightning.pytorch as pl
    import torch
    from cell_load.data_modules import PerturbationDataModule
    from cell_load.utils.modules import get_datamodule
    from lightning.pytorch.loggers import WandbLogger
    from lightning.pytorch.plugins.precision import MixedPrecision

    from ...tx.callbacks import BatchSpeedMonitorCallback, ScheduledFinetuningCallback
    from ...tx.utils import get_checkpoint_callbacks, get_lightning_module, get_loggers

    logger = logging.getLogger(__name__)
    torch.set_float32_matmul_precision("medium")

    cfg_yaml = OmegaConf.to_yaml(cfg, resolve=True)
    cfg = OmegaConf.to_container(cfg, resolve=True)

    # Setup output directory
    run_output_dir = join(cfg["output_dir"], cfg["name"])
    if os.path.exists(run_output_dir) and cfg["overwrite"]:
        print(f"Output dir {run_output_dir} already exists, overwriting")
        shutil.rmtree(run_output_dir)
    os.makedirs(run_output_dir, exist_ok=True)

    # Set up wandb directory if needed
    if cfg["use_wandb"]:
        os.makedirs(cfg["wandb"]["local_wandb_dir"], exist_ok=True)

    with open(join(run_output_dir, "config.yaml"), "w") as f:
        f.write(cfg_yaml)

    # Set random seeds
    pl.seed_everything(cfg["training"]["train_seed"])

    # if the provided pert_col is drugname_drugconc, hard code the value of control pert
    # this is because it's surprisingly hard to specify a list of tuples in the config as a string
    if cfg["data"]["kwargs"]["pert_col"] == "drugname_drugconc":
        cfg["data"]["kwargs"]["control_pert"] = "[('DMSO_TF', 0.0, 'uM')]"

    # Initialize data module. this is backwards compatible with previous configs
    try:
        sentence_len = cfg["model"]["cell_set_len"]
    except KeyError:
        if cfg["model"]["name"].lower() in ["cpa", "scvi"] or cfg["model"]["name"].lower().startswith("scgpt"):
            if "cell_sentence_len" in cfg["model"]["kwargs"] and cfg["model"]["kwargs"]["cell_sentence_len"] > 1:
                sentence_len = cfg["model"]["kwargs"]["cell_sentence_len"]
                cfg["training"]["batch_size"] = 1
            else:
                sentence_len = 1
        else:
            try:
                sentence_len = cfg["model"]["kwargs"]["transformer_backbone_kwargs"]["n_positions"]
            except:
                sentence_len = cfg["model"]["kwargs"]["transformer_backbone_kwargs"]["max_position_embeddings"]

    if cfg["model"]["name"].lower().startswith("scgpt"):  # scGPT uses log-normalized expression
        cfg["data"]["kwargs"]["transform"] = "log-normalize"
        cfg["data"]["kwargs"]["hvg_names_uns_key"] = (
            "hvg_names" if cfg["data"]["kwargs"]["train_task"] != "replogle" else None
        )  # TODO: better to not hardcode this

        cfg["data"]["kwargs"]["dataset_cls"] = "scGPTPerturbationDataset"

        model_dir = Path(cfg["model"]["kwargs"]["pretrained_path"])

        vocab_file = model_dir / "vocab.json"

        vocab = json.load(open(vocab_file, "r"))
        cfg["model"]["kwargs"]["pad_token_id"] = vocab["<pad>"]
        for s in cfg["model"]["kwargs"]["special_tokens"]:
            if s not in vocab:
                vocab[s] = len(vocab)

        cfg["data"]["kwargs"]["vocab"] = vocab
        cfg["data"]["kwargs"]["perturbation_type"] = cfg["model"]["kwargs"]["perturbation_type"]
        cfg["model"]["kwargs"]["ntoken"] = len(vocab)
        cfg["model"]["kwargs"]["d_model"] = cfg["model"]["kwargs"]["embsize"]

        logger.info("Added vocab and hvg_names_uns_key to data kwargs for scGPT")

    elif cfg["model"]["name"].lower() == "cpa" and cfg["model"]["kwargs"]["recon_loss"] == "gauss":
        cfg["data"]["kwargs"]["transform"] = "log-normalize"
    elif cfg["model"]["name"].lower() == "scvi":
        cfg["data"]["kwargs"]["transform"] = None

    data_module: PerturbationDataModule = get_datamodule(
        cfg["data"]["name"],
        cfg["data"]["kwargs"],
        batch_size=cfg["training"]["batch_size"],
        cell_sentence_len=sentence_len,
    )

    with open(join(run_output_dir, "data_module.torch"), "wb") as f:
        # TODO-Abhi: only save necessary data
        data_module.save_state(f)

    data_module.setup(stage="fit")
    dl = data_module.train_dataloader()
    print("num_workers:", dl.num_workers)
    print("batch size:", dl.batch_size)

    var_dims = data_module.get_var_dims()  # {"gene_dim": …, "hvg_dim": …}
    if cfg["data"]["kwargs"]["output_space"] == "gene":
        gene_dim = var_dims.get("hvg_dim", 2000)  # fallback if key missing
    else:
        gene_dim = var_dims.get("gene_dim", 2000)  # fallback if key missing
    latent_dim = var_dims["output_dim"]  # same as model.output_dim
    hidden_dims = cfg["model"]["kwargs"].get("decoder_hidden_dims", [1024, 1024, 512])

    decoder_cfg = dict(
        latent_dim=latent_dim,
        gene_dim=gene_dim,
        hidden_dims=hidden_dims,
        dropout=cfg["model"]["kwargs"].get("decoder_dropout", 0.1),
        residual_decoder=cfg["model"]["kwargs"].get("residual_decoder", False),
    )

    # tuck it into the kwargs that will reach the LightningModule
    cfg["model"]["kwargs"]["decoder_cfg"] = decoder_cfg

    # Save the onehot maps as pickle files instead of storing in config
    cell_type_onehot_map_path = join(run_output_dir, "cell_type_onehot_map.pkl")
    pert_onehot_map_path = join(run_output_dir, "pert_onehot_map.pt")
    batch_onehot_map_path = join(run_output_dir, "batch_onehot_map.pkl")
    var_dims_path = join(run_output_dir, "var_dims.pkl")

    with open(cell_type_onehot_map_path, "wb") as f:
        pickle.dump(data_module.cell_type_onehot_map, f)
    torch.save(data_module.pert_onehot_map, pert_onehot_map_path)
    with open(batch_onehot_map_path, "wb") as f:
        pickle.dump(data_module.batch_onehot_map, f)
    with open(var_dims_path, "wb") as f:
        pickle.dump(var_dims, f)

    if cfg["model"]["name"].lower() in ["cpa", "scvi"] or cfg["model"]["name"].lower().startswith("scgpt"):
        cfg["model"]["kwargs"]["n_cell_types"] = len(data_module.celltype_onehot_map)
        cfg["model"]["kwargs"]["n_perts"] = len(data_module.pert_onehot_map)
        cfg["model"]["kwargs"]["n_batches"] = len(data_module.batch_onehot_map)

    # Create model
    model = get_lightning_module(
        cfg["model"]["name"],
        cfg["data"]["kwargs"],
        cfg["model"]["kwargs"],
        cfg["training"],
        data_module.get_var_dims(),
    )

    print(
        f"Model created. Estimated params size: {sum(p.numel() * p.element_size() for p in model.parameters()) / 1024**3:.2f} GB"
    )
    loggers = get_loggers(
        output_dir=cfg["output_dir"],
        name=cfg["name"],
        wandb_project=cfg["wandb"]["project"],
        wandb_entity=cfg["wandb"]["entity"],
        local_wandb_dir=cfg["wandb"]["local_wandb_dir"],
        use_wandb=cfg["use_wandb"],
        cfg=cfg,
    )

    # If using wandb, store the run path in a text file for eval
    # that matches the old train_lightning.py logic
    for lg in loggers:
        if isinstance(lg, WandbLogger):
            wandb_info_path = os.path.join(run_output_dir, "wandb_path.txt")
            with open(wandb_info_path, "w") as f:
                f.write(lg.experiment.path)
            break

    # Set up callbacks
    ckpt_callbacks = get_checkpoint_callbacks(
        cfg["output_dir"],
        cfg["name"],
        cfg["training"]["val_freq"],
        cfg["training"].get("ckpt_every_n_steps", 4000),
    )
    # Add BatchSpeedMonitorCallback to log batches per second to wandb
    batch_speed_monitor = BatchSpeedMonitorCallback()
    callbacks = ckpt_callbacks + [batch_speed_monitor]
    
    # Add ScheduledFinetuningCallback if finetuning schedule is specified in the config
    finetuning_schedule = cfg["training"].get("finetuning_schedule", None)
    if finetuning_schedule and finetuning_schedule.get("enable", False):
        logger.info("Calling ScheduledFinetuningCallback.")
        finetune_steps = finetuning_schedule.get("finetune_steps", 0)
        modules_to_unfreeze = finetuning_schedule.get("modules_to_unfreeze", [])
        
        if finetune_steps > 0 and modules_to_unfreeze:
            scheduled_finetuning_callback = ScheduledFinetuningCallback(
                finetune_steps=finetune_steps,
                modules_to_unfreeze=modules_to_unfreeze,
            )
            callbacks.append(scheduled_finetuning_callback)
        else:
            logger.warning("Finetuning schedule is enabled but 'finetune_steps' or 'modules_to_unfreeze' are not set. Skipping.")

    logger.info("Loggers and callbacks set up.")

    if cfg["model"]["name"].lower().startswith("scgpt"):
        plugins = [
            MixedPrecision(
                precision="bf16-mixed",
                device="cuda",
            )
        ]
    else:
        plugins = []

    if torch.cuda.is_available():
        accelerator = "gpu"
    elif torch.backends.mps.is_available():
        accelerator = "mps"
    else:
        accelerator = "cpu"
    
    # Decide on trainer params
    trainer_kwargs = dict(
        accelerator=accelerator,
        devices=1,
        max_steps=cfg["training"]["max_steps"],  # for normal models
        check_val_every_n_epoch=None,
        val_check_interval=cfg["training"]["val_freq"],
        logger=loggers,
        plugins=plugins,
        callbacks=callbacks,
        gradient_clip_val=cfg["training"]["gradient_clip_val"] if cfg["model"]["name"].lower() != "cpa" else None,
    )

    # If it's SimpleSum, override to do exactly 1 epoch, ignoring `max_steps`.
    if cfg["model"]["name"].lower() == "celltypemean" or cfg["model"]["name"].lower() == "globalsimplesum":
        trainer_kwargs["max_epochs"] = 1  # do exactly one epoch
        # delete max_steps to avoid conflicts
        del trainer_kwargs["max_steps"]

    # Build trainer
    print(f"Building trainer with kwargs: {trainer_kwargs}")
    trainer = pl.Trainer(**trainer_kwargs)
    print("Trainer built successfully")

    # Load checkpoint if exists
    checkpoint_path = join(ckpt_callbacks[0].dirpath, "last.ckpt")
    if not exists(checkpoint_path):
        checkpoint_path = None
    else:
        logging.info(f"!! Resuming training from {checkpoint_path} !!")
<<<<<<< HEAD
=======

    if torch.cuda.is_available():
        print(f"Model device: {next(model.parameters()).device}")
        print(f"CUDA memory allocated: {torch.mps.memory_allocated() / 1024**3:.2f} GB")
        print(f"CUDA memory reserved: {torch.mps.memory_reserved() / 1024**3:.2f} GB")
    
    elif torch.backends.mps.is_available():
        print(f"Model device: {next(model.parameters()).device}")
    
    else:    
        print(f"Model device: {next(model.parameters()).device}")
    
>>>>>>> b2b79303
    
    logger.info("Starting trainer fit.")

    # if a checkpoint does not exist, start with the provided checkpoint
    # this is mainly used for pretrain -> finetune workflows
    manual_init = cfg["model"]["kwargs"].get("init_from", None)
    if checkpoint_path is None and manual_init is not None:
        print(f"Loading manual checkpoint from {manual_init}")
        checkpoint_path = manual_init
        if torch.cuda.is_available():
            device = torch.device("cuda")
        elif torch.backends.mps.is_available():
            device = torch.device("mps")
        else:
            device = torch.device("cpu")
        checkpoint = torch.load(checkpoint_path, map_location=device, weights_only=False)
        model_state = model.state_dict()
        checkpoint_state = checkpoint["state_dict"]

        # Check if output_space differs between current config and checkpoint
        checkpoint_output_space = checkpoint.get("hyper_parameters", {}).get("output_space", "gene")
        current_output_space = cfg["data"]["kwargs"]["output_space"]
        
        if checkpoint_output_space != current_output_space:
            print(f"Output space mismatch: checkpoint has '{checkpoint_output_space}', current config has '{current_output_space}'")
            print("Creating new decoder for the specified output space...")

            if not cfg["model"]["kwargs"].get("gene_decoder_bool", True):
                model._decoder_externally_configured = False
            else:
                # Override the decoder_cfg to match the new output_space
                if current_output_space == "gene":
                    new_gene_dim = var_dims.get("hvg_dim", 2000)
                else:  # output_space == "all"
                    new_gene_dim = var_dims.get("gene_dim", 2000)
                
                new_decoder_cfg = dict(
                    latent_dim=var_dims["output_dim"],
                    gene_dim=new_gene_dim,
                    hidden_dims=cfg["model"]["kwargs"].get("decoder_hidden_dims", [1024, 1024, 512]),
                    dropout=cfg["model"]["kwargs"].get("decoder_dropout", 0.1),
                    residual_decoder=cfg["model"]["kwargs"].get("residual_decoder", False),
                )
                
                # Update the model's decoder_cfg and rebuild decoder
                model.decoder_cfg = new_decoder_cfg
                model._build_decoder()
                model._decoder_externally_configured = True  # Mark that decoder was configured externally
                print(f"Created new decoder for output_space='{current_output_space}' with gene_dim={new_gene_dim}")

        pert_encoder_weight_key = "pert_encoder.0.weight"
        if pert_encoder_weight_key in checkpoint_state:
            checkpoint_pert_dim = checkpoint_state[pert_encoder_weight_key].shape[1]
            if checkpoint_pert_dim != model.pert_dim:
                print(
                    f"pert_encoder input dimension mismatch: model.pert_dim = {model.pert_dim} but checkpoint expects {checkpoint_pert_dim}. Overriding model's pert_dim and rebuilding pert_encoder."
                )
                # Rebuild the pert_encoder with the new pert input dimension
                from ...tx.models.utils import build_mlp

                model.pert_encoder = build_mlp(
                    in_dim=model.pert_dim,
                    out_dim=model.hidden_dim,
                    hidden_dim=model.hidden_dim,
                    n_layers=model.n_encoder_layers,
                    dropout=model.dropout,
                    activation=model.activation_class,
                )

        # Filter out mismatched size parameters
        filtered_state = {}
        for name, param in checkpoint_state.items():
            if name in model_state:
                if param.shape == model_state[name].shape:
                    filtered_state[name] = param
                else:
                    print(
                        f"Skipping parameter {name} due to shape mismatch: checkpoint={param.shape}, model={model_state[name].shape}"
                    )
            else:
                print(f"Skipping parameter {name} as it doesn't exist in the current model")

        # Load the filtered state dict
        model.load_state_dict(filtered_state, strict=False)
        print("About to call trainer.fit() with manual checkpoint...")

        # Train - for clarity we pass None
        trainer.fit(
            model,
            datamodule=data_module,
            ckpt_path=None,
        )
        print("trainer.fit() completed with manual checkpoint")
    else:
        print(f"About to call trainer.fit() with checkpoint_path={checkpoint_path}")
        # Train
        trainer.fit(
            model,
            datamodule=data_module,
            ckpt_path=checkpoint_path,
        )
        print("trainer.fit() completed")

    print("Training completed, saving final checkpoint...")

    # at this point if checkpoint_path does not exist, manually create one
    checkpoint_path = join(ckpt_callbacks[0].dirpath, "final.ckpt")
    if not exists(checkpoint_path):
        trainer.save_checkpoint(checkpoint_path)<|MERGE_RESOLUTION|>--- conflicted
+++ resolved
@@ -264,21 +264,6 @@
         checkpoint_path = None
     else:
         logging.info(f"!! Resuming training from {checkpoint_path} !!")
-<<<<<<< HEAD
-=======
-
-    if torch.cuda.is_available():
-        print(f"Model device: {next(model.parameters()).device}")
-        print(f"CUDA memory allocated: {torch.mps.memory_allocated() / 1024**3:.2f} GB")
-        print(f"CUDA memory reserved: {torch.mps.memory_reserved() / 1024**3:.2f} GB")
-    
-    elif torch.backends.mps.is_available():
-        print(f"Model device: {next(model.parameters()).device}")
-    
-    else:    
-        print(f"Model device: {next(model.parameters()).device}")
-    
->>>>>>> b2b79303
     
     logger.info("Starting trainer fit.")
 
